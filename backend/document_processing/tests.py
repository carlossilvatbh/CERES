<<<<<<< HEAD
from django.test import TestCase, override_settings
from django.contrib.auth.models import User
from rest_framework.test import APIClient
from django.core.files.uploadedfile import SimpleUploadedFile
from unittest.mock import patch

from customer_enrollment.models import Customer, EnrollmentSession
from document_processing.models import CustomerDocument
import uuid


@override_settings(
    MIGRATION_MODULES={"customer_enrollment": None, "document_processing": None}
)
class DocumentUploadSessionTest(TestCase):
    """Tests for document upload during an enrollment session"""

    def setUp(self):
        self.user = User.objects.create_user(username="tester", password="pass")
        self.client = APIClient()
        self.client.force_authenticate(user=self.user)
        self.customer = Customer.objects.create(created_by=self.user)
        self.session = EnrollmentSession.objects.create(
            customer=self.customer,
            status="personal_data_completed",
        )

    @patch(
        "document_processing.views.DocumentProcessingService.start_document_processing"
    )
    def test_upload_updates_enrollment_session(self, mock_start):
        file_obj = SimpleUploadedFile(
            "test.pdf", b"%PDF-1.4 test", content_type="application/pdf"
        )
        url = "/api/v1/documents/upload/"
        data = {
            "customer_id": str(self.customer.id),
            "document_type": "passport",
            "file": file_obj,
        }

        response = self.client.post(url, data, format="multipart")

        self.assertEqual(response.status_code, 201)
        self.session.refresh_from_db()
        self.assertEqual(self.session.status, "documents_uploaded")
        self.assertEqual(self.session.current_step, "review")
        self.assertEqual(self.session.completion_percentage, 75)
        mock_start.assert_called_once()
        self.assertEqual(CustomerDocument.objects.count(), 1)


@override_settings(
    MIGRATION_MODULES={"customer_enrollment": None, "document_processing": None}
)
class DocumentListPaginationTest(TestCase):
    """Tests for DocumentViewSet list pagination"""

    def setUp(self):
        self.user = User.objects.create_user(username="tester2", password="pass")
        self.client = APIClient()
        self.client.force_authenticate(user=self.user)
        self.customer = Customer.objects.create(created_by=self.user)

        for i in range(25):
            CustomerDocument.objects.create(
                customer=self.customer,
                document_type="passport",
                file=SimpleUploadedFile(
                    f"file{i}.pdf", b"data", content_type="application/pdf"
                ),
                file_name=f"file{i}.pdf",
                file_size=4,
                file_hash=str(uuid.uuid4()),
                mime_type="application/pdf",
            )

    def test_list_paginated_response(self):
        url = f"/api/v1/documents/?customer_id={self.customer.id}"
        response = self.client.get(url)

        self.assertEqual(response.status_code, 200)
        self.assertEqual(response.data["count"], 25)
        self.assertEqual(len(response.data["results"]["data"]), 20)
=======
from django.test import TestCase
from django.core.files.uploadedfile import SimpleUploadedFile
from unittest.mock import patch

from customer_enrollment.models import Customer
from .models import CustomerDocument, DocumentProcessingTask
from .services import DocumentProcessingService


class OCRProcessingTests(TestCase):
    """Tests for the OCR processing service"""

    def test_ocr_data_saved_and_text_block_count(self):
        """Document OCR results should be stored correctly"""
        # Insert a minimal customer record directly to match migration schema
        from django.db import connection
        import uuid
        customer_id = uuid.uuid4().hex
        with connection.cursor() as cursor:
            cursor.execute(
                "INSERT INTO customers (id, external_id, status, risk_score, risk_level, created_at, updated_at) "
                "VALUES (%s, %s, 'pending', 0, 'unknown', CURRENT_TIMESTAMP, CURRENT_TIMESTAMP)",
                [customer_id, None],
            )

        test_file = SimpleUploadedFile("test.pdf", b"dummy", content_type="application/pdf")

        with patch("document_processing.models.document_upload_path", lambda i, f: f"docs/{f}"):
            document = CustomerDocument.objects.create(
                customer_id=customer_id,
                document_type="passport",
                file=test_file,
            )

        task = DocumentProcessingTask.objects.create(document=document, task_type="ocr")

        mocked_result = {
            "raw_text": "hello world from ocr",
            "structured_data": {"name": "John Doe"},
            "confidence": 0.9,
            "processing_time": 0.5,
        }

        with patch("document_processing.services.OCRService.extract_text", return_value=mocked_result), \
             patch("document_processing.services.DocumentProcessingService.validate_document", return_value=None):
            service = DocumentProcessingService()
            service._process_ocr(document, task)

        document.refresh_from_db()
        task.refresh_from_db()

        self.assertIsInstance(document.ocr_data, dict)
        self.assertEqual(document.ocr_data, {"raw_text": mocked_result["raw_text"]})
        self.assertEqual(
            task.result_data.get("text_blocks_found"),
            len(mocked_result["raw_text"].split()),
        )
>>>>>>> bed8ff5a
<|MERGE_RESOLUTION|>--- conflicted
+++ resolved
@@ -1,4 +1,3 @@
-<<<<<<< HEAD
 from django.test import TestCase, override_settings
 from django.contrib.auth.models import User
 from rest_framework.test import APIClient
@@ -6,7 +5,8 @@
 from unittest.mock import patch
 
 from customer_enrollment.models import Customer, EnrollmentSession
-from document_processing.models import CustomerDocument
+from document_processing.models import CustomerDocument, DocumentProcessingTask
+from document_processing.services import DocumentProcessingService
 import uuid
 
 
@@ -83,14 +83,6 @@
         self.assertEqual(response.status_code, 200)
         self.assertEqual(response.data["count"], 25)
         self.assertEqual(len(response.data["results"]["data"]), 20)
-=======
-from django.test import TestCase
-from django.core.files.uploadedfile import SimpleUploadedFile
-from unittest.mock import patch
-
-from customer_enrollment.models import Customer
-from .models import CustomerDocument, DocumentProcessingTask
-from .services import DocumentProcessingService
 
 
 class OCRProcessingTests(TestCase):
@@ -141,4 +133,3 @@
             task.result_data.get("text_blocks_found"),
             len(mocked_result["raw_text"].split()),
         )
->>>>>>> bed8ff5a
